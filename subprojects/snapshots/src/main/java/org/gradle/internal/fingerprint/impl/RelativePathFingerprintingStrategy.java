/*
 * Copyright 2018 the original author or authors.
 *
 * Licensed under the Apache License, Version 2.0 (the "License");
 * you may not use this file except in compliance with the License.
 * You may obtain a copy of the License at
 *
 *      http://www.apache.org/licenses/LICENSE-2.0
 *
 * Unless required by applicable law or agreed to in writing, software
 * distributed under the License is distributed on an "AS IS" BASIS,
 * WITHOUT WARRANTIES OR CONDITIONS OF ANY KIND, either express or implied.
 * See the License for the specific language governing permissions and
 * limitations under the License.
 */

package org.gradle.internal.fingerprint.impl;

import com.google.common.collect.ImmutableMap;
import com.google.common.collect.Interner;
import org.gradle.internal.file.FileType;
import org.gradle.internal.fingerprint.DirectorySensitivity;
import org.gradle.internal.fingerprint.FileSystemLocationFingerprint;
import org.gradle.internal.fingerprint.FingerprintHashingStrategy;
import org.gradle.internal.fingerprint.hashing.FileSystemLocationSnapshotHasher;
import org.gradle.internal.hash.HashCode;
import org.gradle.internal.snapshot.FileSystemLocationSnapshot;
import org.gradle.internal.snapshot.FileSystemSnapshot;
import org.gradle.internal.snapshot.RelativePathTracker;
import org.gradle.internal.snapshot.SnapshotVisitResult;

import javax.annotation.Nullable;
import java.util.HashSet;
import java.util.Map;

/**
 * Fingerprint file system snapshots normalizing the path to the relative path in a hierarchy.
 *
 * File names for root directories are ignored. For root files, the file name is used as normalized path.
 */
public class RelativePathFingerprintingStrategy extends AbstractDirectorySensitiveFingerprintingStrategy {
    public static final String IDENTIFIER = "RELATIVE_PATH";

    private final Interner<String> stringInterner;
    private final FileSystemLocationSnapshotHasher normalizedContentHasher;

    public RelativePathFingerprintingStrategy(Interner<String> stringInterner, DirectorySensitivity directorySensitivity, FileSystemLocationSnapshotHasher normalizedContentHasher) {
        super(IDENTIFIER, directorySensitivity, normalizedContentHasher);
        this.stringInterner = stringInterner;
        this.normalizedContentHasher = normalizedContentHasher;
    }

    public RelativePathFingerprintingStrategy(Interner<String> stringInterner, DirectorySensitivity directorySensitivity) {
        this(stringInterner, directorySensitivity, FileSystemLocationSnapshotHasher.DEFAULT);
    }

    @Override
    public String normalizePath(FileSystemLocationSnapshot snapshot) {
        if (snapshot.getType() == FileType.Directory) {
            return "";
        } else {
            return snapshot.getName();
        }
    }

    @Override
    public Map<String, FileSystemLocationFingerprint> collectFingerprints(FileSystemSnapshot roots) {
        ImmutableMap.Builder<String, FileSystemLocationFingerprint> builder = ImmutableMap.builder();
        HashSet<String> processedEntries = new HashSet<>();
        roots.accept(new RelativePathTracker(), (snapshot, relativePath) -> {
            String absolutePath = snapshot.getAbsolutePath();
            if (processedEntries.add(absolutePath) && getDirectorySensitivity().shouldFingerprint(snapshot)) {
                FileSystemLocationFingerprint fingerprint;
                if (relativePath.isRoot()) {
<<<<<<< HEAD
                    if (snapshot.getType() == FileType.Directory) {
                        return SnapshotVisitResult.CONTINUE;
                    } else {
=======
                    if (snapshot.getType() == FileType.RegularFile) {
>>>>>>> d7aea29c
                        fingerprint = fingerprint(snapshot.getName(), snapshot.getType(), snapshot);
                    } else {
                        fingerprint = null;
                    }
                } else {
                    fingerprint = fingerprint(stringInterner.intern(relativePath.toRelativePath()), snapshot.getType(), snapshot);
                }

                if (fingerprint != null) {
                    builder.put(absolutePath, fingerprint);
                }
            }
            return SnapshotVisitResult.CONTINUE;
        });
        return builder.build();
    }

    @Nullable
    FileSystemLocationFingerprint fingerprint(String name, FileType type, FileSystemLocationSnapshot snapshot) {
        HashCode normalizedContentHash = getNormalizedContentHash(snapshot, normalizedContentHasher);
        return normalizedContentHash == null ? null : new DefaultFileSystemLocationFingerprint(name, type, normalizedContentHash);
    }

    @Override
    public FingerprintHashingStrategy getHashingStrategy() {
        return FingerprintHashingStrategy.SORT;
    }
}<|MERGE_RESOLUTION|>--- conflicted
+++ resolved
@@ -72,13 +72,7 @@
             if (processedEntries.add(absolutePath) && getDirectorySensitivity().shouldFingerprint(snapshot)) {
                 FileSystemLocationFingerprint fingerprint;
                 if (relativePath.isRoot()) {
-<<<<<<< HEAD
-                    if (snapshot.getType() == FileType.Directory) {
-                        return SnapshotVisitResult.CONTINUE;
-                    } else {
-=======
                     if (snapshot.getType() == FileType.RegularFile) {
->>>>>>> d7aea29c
                         fingerprint = fingerprint(snapshot.getName(), snapshot.getType(), snapshot);
                     } else {
                         fingerprint = null;
